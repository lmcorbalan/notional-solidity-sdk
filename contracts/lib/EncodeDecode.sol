--- conflicted
+++ resolved
@@ -1,31 +1,6 @@
 // SPDX-License-Identifier: MIT
 pragma solidity >0.7.0;
 
-<<<<<<< HEAD
-import "./Types.sol";
-
-library EncodeDecode {
-    // function encodeERC1155ID()
-    // function decodeERC1155ID()
-
-    function encodeLendTrade(
-        uint8 marketIndex,
-        uint88 fCashAmount,
-        uint32 minImpliedRate
-    ) internal pure returns (bytes32) {
-        return
-            bytes32(
-                uint256(
-                    (uint8(TradeActionType.Lend) << 248) |
-                        (marketIndex << 240) |
-                        (fCashAmount << 152) |
-                        (minImpliedRate << 120)
-                )
-            );
-    }
-
-    // function decodeLendTrade()
-=======
 import "./Constants.sol";
 import "./Types.sol";
 import "./SafeInt256.sol";
@@ -220,7 +195,6 @@
                     blockTime
                 );
                 require(0 < asset.notional && asset.notional < type(uint88).max);
->>>>>>> 365d1468
 
                 trades[numTrades] = encodeRemoveLiquidity(
                     uint8(marketIndex),
